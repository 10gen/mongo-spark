--- conflicted
+++ resolved
@@ -514,8 +514,7 @@
   }
 
   @Test
-<<<<<<< HEAD
-  @DisplayName("It inclusion of column name of corrupt record")
+  @DisplayName("inclusion of column name when set and theres a corrupt record")
   void testColumnNameOfCorruptRecord() {
     List<BsonDocument> docs = asList(
         BsonDocument.parse("{a: -1}"), BsonDocument.parse("{a: 1}"), BsonDocument.parse("{a: 0}"));
@@ -538,7 +537,9 @@
     structType = structType.add(createStructField("_corrupted", DataTypes.StringType));
 
     assertEquals(structType, InferSchema.inferSchema(docs, readConfig));
-=======
+  }
+  
+  @Test
   void testSchemaHints() {
     ReadConfig readConfig = READ_CONFIG.withOption(ReadConfig.SCHEMA_HINTS, "booleanField BOOLEAN");
     StructType expected = createStructType(asList(
@@ -672,7 +673,6 @@
     rhs = DataType.fromDDL("a STRUCT<b: STRUCT<c: INT>>");
     expected = DataType.fromDDL("a STRUCT<b: STRUCT<c: INT>>");
     assertEquals(expected, InferSchema.rhsPreferredMerge(lhs, rhs));
->>>>>>> 9105cf40
   }
 
   static Stream<String> documentFieldNames() {
